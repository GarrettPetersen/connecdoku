[
  {
    "rows": [
      "Action Stories",
      "Books",
      "Comedy Stories",
      "Romance Stories"
    ],
    "cols": [
      "Ends with ENT",
      "Fantasy Stories",
      "Things American",
      "Things Chinese"
    ],
    "words": [
      [
        "The Fifth Element",
        "Pirates of the Caribbean: The Curse of the Black Pearl",
        "The Matrix",
        "Hard Boiled"
      ],
      [
        "Crime and Punishment",
        "Alice's Adventures in Wonderland",
        "The Adventures of Tom Sawyer",
        "Romance of the Three Kingdoms"
      ],
      [
        "Terms of Endearment",
        "Ghostbusters",
        "The Graduate",
        "The Grand Budapest Hotel"
      ],
      [
        "The English Patient",
        "The Shape of Water",
        "Casablanca",
        "Chungking Express"
      ]
    ]
  },
  {
    "rows": [
      "2D Animated Films",
      "Action Stories",
      "Romance Stories",
      "Things British"
    ],
    "cols": [
      "Comedy Stories",
      "Sci-fi Stories",
      "Starts with THE",
      "War Stories"
    ],
    "words": [
      [
        "Winnie the Pooh",
        "Akira",
        "The Little Mermaid",
        "Mulan"
      ],
      [
        "Home Alone",
        "Aliens",
        "The Lord of the Rings: The Fellowship of the Ring",
        "Inglourious Basterds"
      ],
      [
        "Annie Hall",
        "Her",
        "The Time Traveler's Wife",
        "Casablanca"
      ],
      [
        "Kind Hearts and Coronets",
        "A Clockwork Orange",
        "The Lion, the Witch and the Wardrobe",
        "Lawrence of Arabia"
      ]
    ]
  },
  {
    "rows": [
      "Ends with LES",
      "Romance Stories",
      "Starts with THE",
      "Thriller Films"
    ],
    "cols": [
      "Movies featuring Sigourney Weaver",
      "Period Stories",
      "Things American",
      "Things British"
    ],
    "words": [
      [
        "Holes",
        "Les Misérables",
        "Los Angeles",
        "Prince of Wales"
      ],
      [
        "Working Girl",
        "Out of Africa",
        "Gone with the Wind",
        "Pride and Prejudice"
      ],
      [
        "The Ice Storm",
        "The King's Speech",
        "The Great Gatsby",
        "The Chronicles of Narnia"
      ],
      [
        "Alien",
        "Oppenheimer",
        "Jaws",
        "Don't Look Now"
      ]
    ]
  },
  {
    "rows": [
      "Ends with LES",
      "Movies",
      "NATO Phonetic Alphabet",
      "Starts with FRA"
    ],
    "cols": [
      "Foods",
      "Locations in North America",
      "Modern Countries",
      "Things British"
    ],
    "words": [
      [
        "Dan Dan Noodles",
        "Los Angeles",
        "Seychelles",
        "Beatles"
      ],
      [
        "Ratatouille",
        "Chicago",
        "Madagascar",
        "Dr. Strangelove"
      ],
      [
        "Lima",
        "Sierra",
        "India",
        "Golf"
      ],
      [
        "Francesinha",
        "Frankfort",
        "France",
        "Frankenstein"
      ]
    ]
  },
  {
    "rows": [
      "Cities",
      "Countries",
      "Foods",
      "Real People"
    ],
    "cols": [
      "Starts with FRA",
      "Starts with NEW",
      "Things Canadian",
      "Things Chinese"
    ],
    "words": [
      [
        "Frankfort",
        "New York",
        "Toronto",
        "Beijing"
      ],
      [
        "France",
        "New Zealand",
        "Canada",
        "China"
      ],
      [
        "Francesinha",
        "New York Bagel",
        "Hawaiian Pizza",
        "Dim Sum"
      ],
      [
        "Franklin D. Roosevelt",
        "Newton",
        "Drake",
        "Zheng He"
      ]
    ]
  },
  {
    "rows": [
      "Desserts",
      "Drinks",
      "Islands",
      "Ships"
    ],
    "cols": [
      "Things British",
      "Things Canadian",
      "Things French",
      "Things Japanese"
    ],
    "words": [
      [
        "Trifle",
        "Nanaimo Bar",
        "Eclair",
        "Mochi"
      ],
      [
        "Earl Grey",
        "Ice Wine",
        "Champagne",
        "Sake"
      ],
      [
        "Skye",
        "Baffin",
        "Corsica",
        "Kyushu"
      ],
      [
        "Olympic",
        "Empress of Ireland",
        "Normandie",
        "Yamato"
      ]
    ]
  },
  {
    "rows": [
      "Classic Literature",
      "Foods",
      "Modern Countries",
      "People"
    ],
    "cols": [
      "Movies",
      "Things American",
      "Things British",
      "Things Italian"
    ],
    "words": [
      [
        "Les Misérables",
        "To Kill a Mockingbird",
        "Wuthering Heights",
        "The Divine Comedy"
      ],
      [
        "Ratatouille",
        "Mac and Cheese",
        "Bangers and Mash",
        "Risotto"
      ],
      [
        "Madagascar",
        "United States",
        "United Kingdom",
        "Italy"
      ],
      [
        "Beethoven",
        "Washington",
        "Darwin",
        "Marco Polo"
      ]
    ]
  },
  {
    "rows": [
      "Military Ships",
      "Movies",
      "Place Names",
      "Roman Empire"
    ],
    "cols": [
      "Real People",
      "Starts with CAR",
      "Things British",
      "Things French"
    ],
    "words": [
      [
        "Roosevelt",
        "Carl Vinson",
        "Hood",
        "Redoutable"
      ],
      [
        "Beethoven",
        "Cars",
        "The Bridge on the River Kwai",
        "Ratatouille"
      ],
      [
        "Madison",
        "Carson City",
        "Dover",
        "Mont Blanc"
      ],
      [
        "Caesar",
        "Carthage",
        "Britannia",
        "Gaul"
      ]
    ]
  },
  {
    "rows": [
      "Books",
      "Drinks",
      "Movies",
      "WWII Allied Powers"
    ],
    "cols": [
      "Locations in North America",
      "Starts with GRE",
      "Things Chinese",
      "Things French"
    ],
    "words": [
      [
        "Salem",
        "Green Eggs and Ham",
        "Water Margin",
        "The Count of Monte Cristo"
      ],
      [
        "Long Island",
        "Green Tea",
        "Baijiu",
        "Absinthe"
      ],
      [
        "Manhattan",
        "Grease",
        "Crouching Tiger, Hidden Dragon",
        "Ratatouille"
      ],
      [
        "United States",
        "Greece",
        "China",
        "France"
      ]
    ]
  },
  {
    "rows": [
      "Cities",
      "Ends with LES",
      "Real People",
      "WWII Allied Powers"
    ],
    "cols": [
      "Foods",
      "Former British Colonies",
      "Things British",
      "Things French"
    ],
    "words": [
      [
        "Roma",
        "Singapore",
        "London",
        "Paris"
      ],
      [
        "Dan Dan Noodles",
        "Seychelles",
        "Beatles",
        "Les Misérables"
      ],
      [
        "Caesar",
        "Jordan",
        "Shakespeare",
        "Joan of Arc"
      ],
      [
        "Turkey",
        "Australia",
        "United Kingdom",
        "France"
      ]
    ]
  },
  {
    "rows": [
      "Comedy Stories",
      "Foods",
      "Place Names",
      "Starts with THE"
    ],
    "cols": [
      "Ends with LES",
      "Ends with MAN",
      "Ends with ONE",
      "Things American"
    ],
    "words": [
      [
        "Holes",
        "Birdman",
        "Home Alone",
        "Annie Hall"
      ],
      [
        "Dan Dan Noodles",
        "Massaman",
        "Minestrone",
        "Apple Pie"
      ],
      [
        "Seychelles",
        "Oman",
        "Sierra Leone",
        "Boise"
      ],
      [
        "The Incredibles",
        "The Wicker Man",
        "The Sword in the Stone",
        "The Grapes of Wrath"
      ]
    ]
  },
  {
    "rows": [
      "Desserts",
      "Drinks",
      "Place Names",
      "Starts with THE"
    ],
    "cols": [
      "Things American",
      "Things Indian",
      "Things Japanese",
      "Things Russian"
    ],
    "words": [
      [
        "Apple Pie",
        "Gulab Jamun",
        "Taiyaki",
        "Medovik"
      ],
      [
        "Root Beer",
        "Lassi",
        "Matcha",
        "Vodka"
      ],
      [
        "Salt Lake City",
        "India",
        "Hokkaido",
        "Russia"
      ],
      [
        "The Scarlet Letter",
        "The Mahabharata",
        "The Hidden Fortress",
        "The Brothers Karamazov"
      ]
    ]
  },
  {
    "rows": [
      "Adventure Stories",
      "Comedy Stories",
      "Musical Films",
      "Thriller Stories"
    ],
    "cols": [
      "Best Picture Winners",
      "Books",
      "Christmas Stories",
      "Movies featuring Kurt Russell"
    ],
    "words": [
      [
        "The Lord of the Rings: The Return of the King",
        "The Hobbit",
        "The Polar Express",
        "Stargate"
      ],
      [
        "Everything Everywhere All at Once",
        "The Hitchhiker's Guide to the Galaxy",
        "National Lampoon's Christmas Vacation",
        "Once Upon a Time in Hollywood"
      ],
      [
        "Chicago",
        "Les Misérables",
        "The Nightmare Before Christmas",
        "The Fox and the Hound"
      ],
      [
        "The Departed",
        "The Da Vinci Code",
        "Die Hard",
        "Death Proof"
      ]
    ]
  },
  {
    "rows": [
      "Comedy Stories",
      "Sequels",
      "Starts with THE",
      "Things American"
    ],
    "cols": [
      "Ends with EST",
      "Ends with NCE",
      "Family Stories",
      "Movies directed by Quentin Tarantino"
    ],
    "words": [
      [
        "Galaxy Quest",
        "Everything Everywhere All at Once",
        "Back to the Future",
        "Once Upon a Time in Hollywood"
      ],
      [
        "Pirates of the Caribbean: Dead Man's Chest",
        "Die Hard with a Vengeance",
        "Mary Poppins Returns",
        "Kill Bill: Volume 2"
      ],
      [
        "The Dark Forest",
        "The Little Prince",
        "The Jungle Book",
        "The Hateful Eight"
      ],
      [
        "Key West",
        "Providence",
        "E.T.",
        "Pulp Fiction"
      ]
    ]
  },
  {
    "rows": [
      "Countries",
      "Locations in North America",
      "Shipwrecks",
      "Things Italian"
    ],
    "cols": [
      "Movies",
      "Starts with CON",
      "Starts with MAR",
      "Things Spanish"
    ],
    "words": [
      [
        "Madagascar",
        "Congo",
        "Marshall Islands",
        "Spain"
      ],
      [
        "Chicago",
        "Concord",
        "Martha's Vineyard",
        "Victoria"
      ],
      [
        "Titanic",
        "Concordia",
        "Mary Rose",
        "Santissima Trinidad"
      ],
      [
        "Pompeii",
        "Conte di Savoia",
        "Marco Polo",
        "Christopher Columbus"
      ]
    ]
  },
  {
    "rows": [
      "Countries in Asia",
      "Countries in Europe",
      "Former Spanish Colonies",
      "Locations in North America"
    ],
    "cols": [
      "Countries that No Longer Exist",
      "Ends with BIA",
      "Federal Republics",
      "Island Nations"
    ],
    "words": [
      [
        "South Vietnam",
        "Saudi Arabia",
        "Pakistan",
        "Taiwan"
      ],
      [
        "East Germany",
        "Serbia",
        "Switzerland",
        "Ireland"
      ],
      [
        "Spanish Guinea",
        "Colombia",
        "Venezuela",
        "Mauritius"
      ],
      [
        "British Honduras",
        "Columbia",
        "Canada",
        "Barbados"
      ]
    ]
  },
  {
    "rows": [
      "Crime Stories",
      "Horror Stories",
      "Romance Stories",
      "Sequels"
    ],
    "cols": [
      "Movies featuring Bruce Willis",
      "Movies featuring Sigourney Weaver",
      "Starts with THE",
      "Time Travel Stories"
    ],
    "words": [
      [
        "Sin City",
        "Vantage Point",
        "The Godfather",
        "Deja Vu"
      ],
      [
        "Glass",
        "Alien",
        "The Shining",
        "Donnie Darko"
      ],
      [
        "Moonrise Kingdom",
        "Working Girl",
        "The Tale of Genji",
        "About Time"
      ],
      [
        "Die Hard 2",
        "Avatar: The Way of Water",
        "The Empire Strikes Back",
        "Back to the Future Part II"
      ]
    ]
  },
  {
    "rows": [
      "Drinks",
      "Events",
      "Historical Figures",
      "Republics"
    ],
    "cols": [
      "Ends with INE",
      "Islands",
      "Starts with CHA",
      "Things Italian"
    ],
    "words": [
      [
        "Wine",
        "Java",
        "Chai",
        "Prosecco"
      ],
      [
        "The Russian Invasion of Ukraine",
        "Krakatoa",
        "Challenger",
        "The Italian Wars"
      ],
      [
        "Catherine",
        "Victoria",
        "Charlemagne",
        "Da Vinci"
      ],
      [
        "Ukraine",
        "Haiti",
        "Chad",
        "Italy"
      ]
    ]
  },
  {
    "rows": [
      "Cities",
      "Ends with AND",
      "Men",
      "NATO Members"
    ],
    "cols": [
      "Landlocked Countries",
      "Locations in Asia",
      "Things American",
      "Things Canadian"
    ],
    "words": [
      [
        "San Marino",
        "Jaipur",
        "Atlanta",
        "Toronto"
      ],
      [
        "Switzerland",
        "Thailand",
        "Staten Island",
        "Empress of Ireland"
      ],
      [
        "Chad",
        "Jordan",
        "Elvis",
        "Drake"
      ],
      [
        "Czech Republic",
        "Turkey",
        "United States",
        "Canada"
      ]
    ]
  },
  {
    "rows": [
      "20th Century",
      "Astronomical Objects",
      "Battlestar Galactica",
      "Place Names"
    ],
    "cols": [
      "Women",
      "Greek Gods",
      "Starts with GAL",
      "Starts with STA"
    ],
    "words": [
      [
        "Madonna",
        "Poseidon",
        "Galaxy Quest",
        "Stargate"
      ],
      [
        "Aurora",
        "Helios",
        "Galaxy",
        "Star"
      ],
      [
        "Helen",
        "Hera",
        "Galactica",
        "Starbuck"
      ],
      [
        "Victoria",
        "Olympus",
        "Galapagos",
        "Staten Island"
      ]
    ]
  },
  {
    "rows": [
      "Archipelagos",
      "Locations in Africa",
      "Locations in North America",
      "Locations in South America"
    ],
    "cols": [
      "Ends with AND",
      "Former French Colonies",
      "Most Populous Countries (Top 10)",
      "Starts with BRI"
    ],
    "words": [
      [
        "Shetland",
        "New Hebrides",
        "Indonesia",
        "British Malaya"
      ],
      [
        "Basutoland",
        "Burkina Faso",
        "Nigeria",
        "British East Africa"
      ],
      [
        "Long Island",
        "Haiti",
        "United States",
        "British Honduras"
      ],
      [
        "Easter Island",
        "Suriname",
        "Brazil",
        "British Guiana"
      ]
    ]
  },
  {
    "rows": [
      "Adventure Stories",
      "Crime Stories",
      "Musical Films",
      "Thriller Stories"
    ],
    "cols": [
      "Christmas Stories",
      "Movies featuring Kurt Russell",
      "Sequels",
      "Things British"
    ],
    "words": [
      [
        "Rise of the Guardians",
        "Stargate",
        "Return of the Jedi",
        "The Hobbit"
      ],
      [
        "Bad Santa",
        "The Hateful Eight",
        "The Godfather Part III",
        "The Third Man"
      ],
      [
        "The Muppet Christmas Carol",
        "The Fox and the Hound",
        "Mary Poppins Returns",
        "The Full Monty"
      ],
      [
        "Die Hard",
        "Death Proof",
        "Aliens",
        "The Crying Game"
      ]
    ]
  },
  {
    "rows": [
      "1940s",
      "19th Century",
      "Movies featuring Hugh Jackman",
      "Movies featuring Sigourney Weaver"
    ],
    "cols": [
      "Fantasy Stories",
      "Sci-fi Stories",
      "Romance Stories",
      "Starts with THE"
    ],
    "words": [
      [
        "Miracle on 34th Street",
        "1984",
        "Casablanca",
        "The Battle of Stalingrad"
      ],
      [
        "Alice's Adventures in Wonderland",
        "Frankenstein",
        "Pride and Prejudice",
        "The Boer War"
      ],
      [
        "Rise of the Guardians",
        "X-Men: Days of Future Past",
        "Kate & Leopold",
        "The Greatest Showman"
      ],
      [
        "Ghostbusters",
        "Alien",
        "Working Girl",
        "The Village"
      ]
    ]
  },
  {
    "rows": [
      "21st Century",
      "Events",
      "Real People",
      "Roman Empire"
    ],
    "cols": [
      "Cities",
      "Cunard Line",
      "Things Italian",
      "Things Spanish"
    ],
    "words": [
      [
        "Troy",
        "Queen Mary 2",
        "Costa Smeralda",
        "Nina"
      ],
      [
        "Chernobyl",
        "Lusitania",
        "The Catholic Counter-Reformation",
        "The Spanish Armada"
      ],
      [
        "Bismarck",
        "Queen Mary",
        "Da Vinci",
        "Catherine of Aragon"
      ],
      [
        "Constantinople",
        "Mauretania",
        "Colosseum",
        "Hispania"
      ]
    ]
  },
  {
    "rows": [
      "1860s",
      "Battle of Waterloo",
      "Things Roman",
      "World War II"
    ],
    "cols": [
      "Cities",
      "Dates",
      "Historical Figures",
      "Things French"
    ],
    "words": [
      [
        "Lincoln",
        "April 14th, 1865",
        "John Wilkes Booth",
        "Les Misérables"
      ],
      [
        "Waterloo",
        "June 18th, 1815",
        "Wellington",
        "La Garde meurt, elle ne se rend pas!"
      ],
      [
        "Herculaneum",
        "Ides of March",
        "Cleopatra",
        "Gaul"
      ],
      [
        "Montgomery",
        "December 7th, 1941",
        "Winston Churchill",
        "Normandie"
      ]
    ]
  },
  {
    "rows": [
      "1860s",
      "Assassination of JFK",
      "Things Roman",
      "Things Chinese"
    ],
    "cols": [
      "1960s",
      "Buildings",
      "Cities",
      "Things Italian"
    ],
    "words": [
      [
        "Johnson",
        "Ford's Theatre",
        "Lincoln",
        "The Italian Unification"
      ],
      [
        "November 22nd, 1963",
        "Texas Book Depository",
        "Dallas",
        "Carcano Model 38"
      ],
      [
        "Cleopatra",
        "Hadrian's Wall",
        "Constantinople",
        "Vesuvius"
      ],
      [
        "Chou En-Lai",
        "Xuanwu Gate",
        "Chang'an",
        "Marco Polo"
      ]
    ]
  },
  {
    "rows": [
      "20th Century",
      "Red Things",
      "The Good Place",
      "Things American"
    ],
    "cols": [
      "Ends with OOD",
      "Music",
      "Technology",
      "Video Games"
    ],
    "words": [
      [
        "Norwegian Wood",
        "Queen",
        "Sputnik",
        "Pokemon"
      ],
      [
        "Red Riding Hood",
        "Canon",
        "Apple",
        "Rust"
      ],
      [
        "Good",
        "Harp",
        "Cloud",
        "Halo"
      ],
      [
        "Once Upon a Time in Hollywood",
        "Rock Around the Clock",
        "Vaccine",
        "Doom"
      ]
    ]
  },
  {
    "rows": [
      "19th Century",
      "Desserts",
      "Dumplings",
      "Place Names"
    ],
    "cols": [
      "Ends with ING",
      "Starts with PIE",
      "Things Italian",
      "Things Russian"
    ],
    "words": [
      [
        "The Second Great Awakening",
        "Pierce",
        "The Italian Unification",
        "The Brothers Karamazov"
      ],
      [
        "Sticky Toffee Pudding",
        "Pie",
        "Tiramisu",
        "Medovik"
      ],
      [
        "Dumpling",
        "Pierogi",
        "Tortellini",
        "Vareniki"
      ],
      [
        "Beijing",
        "Pierre",
        "Venice",
        "Elbrus"
      ]
    ]
  },
  {
    "rows": [
      "Ancient Cities",
      "Buildings",
      "Foods",
      "Historical Figures"
    ],
    "cols": [
      "Things American",
      "Things French",
      "Things Greek",
      "Xuanwu Gate Incident"
    ],
    "words": [
      [
        "Troy",
        "Paris",
        "Athens",
        "Chang'an"
      ],
      [
        "Empire State Building",
        "Eiffel Tower",
        "Parthenon",
        "Xuanwu Gate"
      ],
      [
        "Hamburger",
        "Brioche",
        "Moussaka",
        "Tang"
      ],
      [
        "Thomas Edison",
        "Michel Ney",
        "Plato",
        "Li Shimin"
      ]
    ]
  },
  {
    "rows": [
      "1970s",
      "21st Century",
      "Place Names",
      "The Bad Place"
    ],
    "cols": [
      "Books",
      "Greek Gods",
      "Movies",
      "Real People"
    ],
    "words": [
      [
        "The Hitchhiker's Guide to the Galaxy",
        "Apollo",
        "Chinatown",
        "Carter"
      ],
      [
        "Death's End",
        "Iris",
        "12 Years a Slave",
        "Obama"
      ],
      [
        "Salem",
        "Olympus",
        "Everest",
        "Victoria"
      ],
      [
        "Inferno",
        "Hades",
        "Soul",
        "Dante"
      ]
    ]
  },
  {
    "rows": [
      "1950s",
      "2010s",
      "Ends with ION",
      "Oscar Winners"
    ],
    "cols": [
      "Comedy Stories",
      "Prequels",
      "Ships",
      "Thriller Films"
    ],
    "words": [
      [
        "Singin' in the Rain",
        "The Chronicles of Narnia: The Magician's Nephew",
        "Andrea Doria",
        "Rear Window"
      ],
      [
        "The Grand Budapest Hotel",
        "Rogue One",
        "Boaty McBoatface",
        "Arrival"
      ],
      [
        "National Lampoon's Christmas Vacation",
        "The Silmarillion",
        "Resolution",
        "The French Connection"
      ],
      [
        "Everything Everywhere All at Once",
        "The Godfather Part II",
        "Titanic",
        "No Country for Old Men"
      ]
    ]
  },
  {
    "rows": [
      "1980s",
      "Cars",
      "Drinks",
      "Women"
    ],
    "cols": [
      "OJ Simpson",
      "Place Names",
      "Things British",
      "Things Japanese"
    ],
    "words": [
      [
        "The Naked Gun",
        "Chernobyl",
        "Chariots of Fire",
        "Castle in the Sky"
      ],
      [
        "Bronco",
        "Lincoln",
        "Jaguar",
        "Toyota"
      ],
      [
        "Juice",
        "Manhattan",
        "Earl Grey",
        "Matcha"
      ],
      [
        "Nicole Brown Simpson",
        "Helena",
        "Elizabeth I",
        "Arrietty"
      ]
    ]
  },
  {
    "rows": [
      "1860s",
      "18th Century",
      "Ends with ARK",
      "Things Roman"
    ],
    "cols": [
      "Assassins",
      "Movies",
      "Place Names",
      "Things British"
    ],
    "words": [
      [
        "John Wilkes Booth",
        "Little Women",
        "Lincoln",
        "Alice's Adventures in Wonderland"
      ],
      [
        "Charlotte Corday",
        "Beethoven",
        "Washington",
        "Newton"
      ],
      [
        "Arya Stark",
        "Jurassic Park",
        "Denmark",
        "Something is rotten in Denmark"
      ],
      [
        "Brutus",
        "Cleopatra",
        "Herculaneum",
        "Britannia"
      ]
    ]
  },
  {
    "rows": [
      "1910s",
      "Things Italian",
      "Things Russian",
      "Video Games"
    ],
    "cols": [
      "Classic Literature",
      "Disasters",
      "Historical Figures",
      "Wars"
    ],
    "words": [
      [
        "The Secret Garden",
        "Lusitania",
        "Isidor Straus",
        "World War I"
      ],
      [
        "The Divine Comedy",
        "Pompeii",
        "Michelangelo",
        "The Italian Wars"
      ],
      [
        "War and Peace",
        "The Chernobyl Disaster",
        "Catherine",
        "The Russian Invasion of Ukraine"
      ],
      [
        "Romance of the Three Kingdoms",
        "Fallout",
        "Victoria",
        "Total War"
      ]
    ]
  },
  {
    "rows": [
      "19th Century",
      "20th Century",
      "Birds",
      "Drinks"
    ],
    "cols": [
      "Associated with Edgar Allan Poe",
      "Foods",
      "Place Names",
      "Things Canadian"
    ],
    "words": [
      [
        "Lenore",
        "Wellington",
        "Bismarck",
        "Sir John A. Macdonald"
      ],
      [
        "Usher",
        "Cobb",
        "South Vietnam",
        "The Handmaid's Tale"
      ],
      [
        "Raven",
        "Chicken",
        "Phoenix",
        "Drake"
      ],
      [
        "Amontillado",
        "Milk",
        "Java",
        "Ice Wine"
      ]
    ]
  },
  {
    "rows": [
      "1990s",
      "19th Century",
      "Fictional People",
      "Western Stories"
    ],
    "cols": [
      "Adventure Stories",
      "Oscar Winners",
      "Songs",
      "Video Games"
    ],
    "words": [
      [
        "The Phantom Menace",
        "Schindler's List",
        "Creep",
        "Sonic"
      ],
      [
        "Moby Dick",
        "Little Women",
        "Waterloo",
        "Victoria"
      ],
      [
        "Moana",
        "Joker",
        "Johnny B. Goode",
        "Mario"
      ],
      [
        "The Good, the Bad and the Ugly",
        "Django Unchained",
        "Big Iron",
        "Red Dead Redemption"
      ]
    ]
  },
  {
    "rows": [
      "1930s",
      "1960s",
      "Starts with PRI",
      "Things French"
    ],
    "cols": [
      "Fantasy Stories",
      "Military Ships",
      "Sci-fi Stories",
      "Social Commentary"
    ],
    "words": [
      [
        "The Wizard of Oz",
        "Roosevelt",
        "Brave New World",
        "The Grapes of Wrath"
      ],
      [
        "Where the Wild Things Are",
        "Eisenhower",
        "Dune",
        "To Kill a Mockingbird"
      ],
      [
        "Princess Mononoke",
        "Prince of Wales",
        "Primer",
        "Pride and Prejudice"
      ],
      [
        "The Little Prince",
        "Bucentaure",
        "The Fifth Element",
        "Les Misérables"
      ]
    ]
  },
  {
    "rows": [
      "17th Century",
      "1st Century BC",
      "Ends with TER",
      "Things Turkish"
    ],
    "cols": [
      "Buildings",
      "Drama Stories",
      "Events",
      "Men"
    ],
    "words": [
      [
        "Globe Theatre",
        "Don Quixote",
        "The Great Fire of London",
        "Guy Fawkes"
      ],
      [
        "Curia",
        "Cleopatra",
        "The Roman Empire",
        "Brutus"
      ],
      [
        "Palace of Westminster",
        "Avatar: The Way of Water",
        "The Chernobyl Disaster",
        "Carter"
      ],
      [
        "Hagia Sophia",
        "Troy",
        "The Fall of Constantinople",
        "Mehmet Ali Agca"
      ]
    ]
  },
  {
    "rows": [
      "Alcoholic Drinks",
      "DC Characters",
      "Marvel Characters",
      "Types of Animals"
    ],
    "cols": [
      "Black Things",
      "Green Things",
      "Red Things",
      "White Things"
    ],
    "words": [
      [
        "Stout",
        "Absinthe",
        "Red Wine",
        "White Wine"
      ],
      [
        "Batman",
        "Riddler",
        "Flash",
        "Mr. Freeze"
      ],
      [
        "Venom",
        "Hulk",
        "Iron Man",
        "Iceman"
      ],
      [
        "Raven",
        "Kiwi",
        "Lobster",
        "Swan"
      ]
    ]
  },
  {
    "rows": [
      "1920s",
      "2020s",
      "Coming of Age Stories",
      "Studio Ghibli"
    ],
    "cols": [
      "People",
      "Romance Stories",
      "Starts with THE",
      "Stories about Families"
    ],
    "words": [
      [
        "Coolidge",
        "A Farewell to Arms",
        "The Discovery of Penicillin",
        "Winnie-the-Pooh"
      ],
      [
        "Trump",
        "Palm Springs",
        "The COVID-19 Pandemic",
        "CODA"
      ],
      [
        "Anne of Green Gables",
        "Twilight",
        "The Catcher in the Rye",
        "Little Women"
      ],
      [
        "Arrietty",
        "From Up on Poppy Hill",
        "The Wind Rises",
        "My Neighbor Totoro"
      ]
    ]
  },
  {
    "rows": [
      "1950s",
      "1970s",
      "Cities",
      "The Bad Place"
    ],
    "cols": [
      "Books",
      "Disaster Stories",
      "Music",
      "Real People"
    ],
    "words": [
      [
        "Lord of the Flies",
        "Everest",
        "Singin' in the Rain",
        "Marilyn Monroe"
      ],
      [
        "The Hitchhiker's Guide to the Galaxy",
        "Apollo 13",
        "Bee Gees",
        "Carter"
      ],
      [
        "Salem",
        "Pompeii",
        "Chicago",
        "Bismarck"
      ],
      [
        "Inferno",
        "Dante's Peak",
        "Soul",
        "Dante"
      ]
    ]
  },
  {
    "rows": [
      "1810s",
      "Airships",
      "Starts with CON",
      "Women"
    ],
    "cols": [
      "Cities in USA",
      "Disasters",
      "Locations in Europe",
      "Things British"
    ],
    "words": [
      [
        "Madison",
        "Tambora",
        "Waterloo",
        "Pride and Prejudice"
      ],
      [
        "Los Angeles",
        "Hindenburg",
        "Roma",
        "Zeppelin"
      ],
      [
        "Concord",
        "Concordia",
        "Constantinople",
        "Concorde"
      ],
      [
        "Helena",
        "Katrina",
        "Santa Maria",
        "Charlotte Brontë"
      ]
    ]
  },
  {
    "rows": [
      "Islands",
      "Mountains",
      "National Capitals",
      "WWII Allied Powers"
    ],
    "cols": [
      "Locations in Asia",
      "Locations in South America",
      "Things American",
      "Things Greek"
    ],
    "words": [
      [
        "Jeju",
        "Robinson Crusoe",
        "Martha's Vineyard",
        "Santorini"
      ],
      [
        "Fuji",
        "Aconcagua",
        "Dante's Peak",
        "Olympus"
      ],
      [
        "Tokyo",
        "Brasilia",
        "Washington",
        "Athens"
      ],
      [
        "China",
        "Brazil",
        "United States",
        "Greece"
      ]
    ]
  },
  {
    "rows": [
      "1980s",
      "21st Century",
      "Action Stories",
      "Movies featuring Al Pacino"
    ],
    "cols": [
      "Best Picture Winners",
      "Ends with MAN",
      "Movies featuring Keanu Reeves",
      "Sequels"
    ],
    "words": [
      [
        "Amadeus",
        "Pac-Man",
        "Bill & Ted's Excellent Adventure",
        "The Empire Strikes Back"
      ],
      [
        "A Beautiful Mind",
        "The Greatest Showman",
        "The Lake House",
        "Harry Potter and the Chamber of Secrets"
      ],
      [
        "Braveheart",
        "Superman",
        "The Matrix",
        "Terminator 2: Judgment Day"
      ],
      [
        "The Godfather",
        "Scent of a Woman",
        "The Devil's Advocate",
        "The Godfather Part III"
      ]
    ]
  },
  {
    "rows": [
      "1940s",
      "Companies",
      "Ends with ION",
      "War Stories"
    ],
    "cols": [
      "Comedy Stories",
      "Mentioned in We Didn't Start the Fire",
      "Religious Terms",
      "Things Russian"
    ],
    "words": [
      [
        "Kind Hearts and Coronets",
        "Truman",
        "Trinity",
        "The Battle of Stalingrad"
      ],
      [
        "Red",
        "Studebaker",
        "Canon",
        "MiG"
      ],
      [
        "National Lampoon's Christmas Vacation",
        "Bay of Pigs Invasion",
        "Damnation",
        "Soviet Union"
      ],
      [
        "Dr. Strangelove",
        "Bridge on the River Kwai",
        "Halo",
        "War and Peace"
      ]
    ]
  },
  {
    "rows": [
      "1910s",
      "2010s",
      "Roman Republic",
      "Things Chinese"
    ],
    "cols": [
      "Civil Wars",
      "Dates",
      "Period Stories",
      "Political Events"
    ],
    "words": [
      [
        "The Russian Civil War",
        "June 28th, 1914",
        "Titanic",
        "Triple Entente"
      ],
      [
        "The Syrian Civil War",
        "11/22/63",
        "The King's Speech",
        "The Brexit Vote"
      ],
      [
        "Battle of Actium",
        "Ides of March",
        "Cleopatra",
        "First Triumvirate"
      ],
      [
        "Chu–Han Contention",
        "2046",
        "Farewell My Concubine",
        "Wang Mang Usurpation"
      ]
    ]
  },
  {
    "rows": [
      "16th Century",
      "1860s",
      "Movies",
      "Things Roman"
    ],
    "cols": [
      "Classic Literature",
      "Historical Figures",
      "Historical Sites",
      "Things Italian"
    ],
    "words": [
      [
        "Journey to the West",
        "Henry VIII",
        "Globe Theatre",
        "The Catholic Counter-Reformation"
      ],
      [
        "Alice's Adventures in Wonderland",
        "Robert E. Lee",
        "Ford's Theatre",
        "The Italian Unification"
      ],
      [
        "Gone with the Wind",
        "Beethoven",
        "Waterloo",
        "The Good, the Bad and the Ugly"
      ],
      [
        "Commentarii de Bello Gallico",
        "Cicero",
        "Hadrian's Wall",
        "Rome"
      ]
    ]
  },
  {
    "rows": [
      "1960s",
      "Ends with TER",
      "Starts with STA",
      "Trojan War"
    ],
    "cols": [
      "Adventure Stories",
      "Battlestar Galactica",
      "Place Names",
      "Real Animals"
    ],
    "words": [
      [
        "Dune",
        "Apollo",
        "Abbey Road",
        "Black Widow"
      ],
      [
        "Avatar: The Way of Water",
        "Toaster",
        "Palace of Westminster",
        "Rooster"
      ],
      [
        "Star Wars",
        "Starbuck",
        "Staten Island",
        "Stallion"
      ],
      [
        "Odyssey",
        "Helen",
        "Paris",
        "Horse"
      ]
    ]
  },
  {
    "rows": [
      "19th Century",
      "1st Century BC",
      "Things Indian",
      "Things Turkish"
    ],
    "cols": [
      "Buildings",
      "Drama Stories",
      "Events",
      "Foods"
    ],
    "words": [
      [
        "Eiffel Tower",
        "Dracula",
        "The Crimean War",
        "Wellington"
      ],
      [
        "Curia",
        "Commentarii de Bello Gallico",
        "Caesar crosses the Rubicon",
        "Caesar"
      ],
      [
        "Taj Mahal",
        "The Mahabharata",
        "The Indian Independence Movement",
        "Butter Chicken"
      ],
      [
        "Blue Mosque",
        "Troy",
        "The Armenian Genocide",
        "Turkey"
      ]
    ]
  },
  {
    "rows": [
      "17th Century",
      "20th Century",
      "Modern Rulers",
      "Ships"
    ],
    "cols": [
      "Locations in North America",
      "Saints",
      "Things German",
      "Things Spanish"
    ],
    "words": [
      [
        "Salem",
        "James",
        "Bach",
        "Don Quixote"
      ],
      [
        "Los Alamos",
        "Teresa",
        "Volkswagen",
        "The Spanish Civil War"
      ],
      [
        "Washington",
        "Catherine",
        "Anne of Cleves",
        "Catherine of Aragon"
      ],
      [
        "San Jose",
        "San Pedro",
        "Scharnhorst",
        "Pinta"
      ]
    ]
  },
  {
    "rows": [
      "1970s",
      "2000s",
      "Cities in USA",
      "Disasters"
    ],
    "cols": [
      "Movies named after places",
      "Things British",
      "Things Canadian",
      "Women"
    ],
    "words": [
      [
        "Manhattan",
        "The Hitchhiker's Guide to the Galaxy",
        "Rush",
        "Mystique"
      ],
      [
        "Madagascar",
        "Harry Potter and the Goblet of Fire",
        "Wayne Gretzky",
        "Beyonce"
      ],
      [
        "Palm Springs",
        "Dover",
        "Hudson",
        "Helena"
      ],
      [
        "Krakatoa",
        "Lusitania",
        "Empress of Ireland",
        "Katrina"
      ]
    ]
  },
  {
    "rows": [
      "Drinks",
      "Superheroes",
      "Supervillains",
      "Things American"
    ],
    "cols": [
      "Mythical Creatures",
      "Red Things",
      "Starts with GRE",
      "White Things"
    ],
    "words": [
      [
        "Kraken",
        "Red Wine",
        "Green Tea",
        "White Wine"
      ],
      [
        "Angel",
        "Iron Man",
        "Green Lantern",
        "Iceman"
      ],
      [
        "Juggernaut",
        "Magneto",
        "Green Goblin",
        "Mr. Freeze"
      ],
      [
        "Elf",
        "Ketchup",
        "Green Eggs and Ham",
        "Ranch"
      ]
    ]
  },
  {
    "rows": [
      "1940s",
      "Social Commentary",
      "Things Chinese",
      "War Stories"
    ],
    "cols": [
      "21st Century",
      "Black and White",
      "Romance Stories",
      "Starts with THE"
    ],
    "words": [
      [
        "Oppenheimer",
        "Penguin",
        "Brief Encounter",
        "The Battle of Stalingrad"
      ],
      [
        "Les Misérables",
        "To Kill a Mockingbird",
        "Pride and Prejudice",
        "The Grapes of Wrath"
      ],
      [
        "Crouching Tiger, Hidden Dragon",
        "Panda",
        "Dream of the Red Chamber",
        "The realm, long divided, must unite"
      ],
      [
        "Call of Duty",
        "Seven Samurai",
        "A Farewell to Arms",
        "The Red Badge of Courage"
      ]
    ]
  },
  {
    "rows": [
      "1990s",
      "Epic Stories",
      "People",
      "Video Games"
    ],
    "cols": [
      "Greek Mythology",
      "Period Stories",
      "The Bad Place",
      "Things Russian"
    ],
    "words": [
      [
        "Morpheus",
        "Braveheart",
        "Dante's Peak",
        "The Collapse of the Soviet Union"
      ],
      [
        "Iliad",
        "Ben Hur",
        "Inferno",
        "War and Peace"
      ],
      [
        "Cyclops",
        "Oppenheimer",
        "Dante",
        "Krushchev"
      ],
      [
        "Europa",
        "Red Dead Redemption",
        "Doom",
        "Tetris"
      ]
    ]
  },
  {
    "rows": [
      "1980s",
      "Movies featuring Johnny Depp",
      "Oscar Winners",
      "Sequels"
    ],
    "cols": [
      "Action Stories",
      "Comedy Stories",
      "Movies featuring Al Pacino",
      "Music"
    ],
    "words": [
      [
        "Escape from New York",
        "Bill & Ted's Excellent Adventure",
        "Scarface",
        "Thriller"
      ],
      [
        "Pirates of the Caribbean: The Curse of the Black Pearl",
        "Chocolat",
        "Donnie Brasco",
        "Sweeney Todd: The Demon Barber of Fleet Street"
      ],
      [
        "Gladiator",
        "Shakespeare in Love",
        "The Godfather",
        "La La Land"
      ],
      [
        "Terminator 2: Judgment Day",
        "Bill & Ted's Bogus Journey",
        "The Godfather Part III",
        "Mary Poppins Returns"
      ]
    ]
  },
  {
    "rows": [
      "16th Century",
      "19th Century",
      "Things Greek",
      "Things Italian"
    ],
    "cols": [
      "Classic Literature",
      "Events",
      "Scientists",
      "Single Name Writers"
    ],
    "words": [
      [
        "Journey to the West",
        "The Protestant Reformation",
        "Copernicus",
        "Shakespeare"
      ],
      [
        "Call me Ishmael",
        "The Franco-Prussian War",
        "Darwin",
        "Poe"
      ],
      [
        "The Iliad",
        "The Fall of Constantinople",
        "Aristotle",
        "Homer"
      ],
      [
        "The Divine Comedy",
        "Caesar crosses the Rubicon",
        "Galileo",
        "Dante"
      ]
    ]
  },
  {
    "rows": [
<<<<<<< HEAD
      "1930s",
      "Fictional People",
      "Movies featuring Emily Blunt",
      "Prequels"
    ],
    "cols": [
      "Best Picture Winners",
      "Disney",
      "Sci-fi Stories",
      "Stories about Families"
    ],
    "words": [
      [
        "Gone with the Wind",
        "The Three Little Pigs",
        "Brave New World",
        "The Grapes of Wrath"
      ],
      [
        "Rain Man",
        "Aladdin",
        "Frankenstein",
        "Prince Caspian"
      ],
      [
        "Oppenheimer",
        "Mary Poppins Returns",
        "Edge of Tomorrow",
        "Into the Woods"
      ],
      [
        "The Godfather Part II",
        "Monsters University",
        "Attack of the Clones",
        "The Magician's Nephew"
      ]
    ]
  },
  {
    "rows": [
      "1950s",
      "NATO Phonetic Alphabet",
      "Things French",
      "Things Swiss"
    ],
    "cols": [
      "Countries",
      "Men",
      "Mountains",
      "Sports"
    ],
    "words": [
      [
        "United Arab Republic",
        "Joe McCarthy",
        "Everest",
        "1955 World Series"
      ],
      [
        "India",
        "Romeo",
        "Sierra",
        "Golf"
      ],
      [
        "France",
        "Louis Pasteur",
        "Mont Blanc",
        "Cycling"
      ],
      [
        "Switzerland",
        "Paracelsus",
        "Matterhorn",
        "Bobsled"
=======
      "1950s",
      "2020s",
      "Best Picture Winners",
      "Books"
    ],
    "cols": [
      "Civilian Ships",
      "Ends with ING",
      "Musical Films",
      "Thriller Films"
    ],
    "words": [
      [
        "Andrea Doria",
        "The Mau Mau Uprising",
        "Singin' in the Rain",
        "Rear Window"
      ],
      [
        "Wonder",
        "Elden Ring",
        "Tick, Tick... Boom!",
        "Tenet"
      ],
      [
        "Titanic",
        "The Lord of the Rings: The Return of the King",
        "Chicago",
        "Parasite"
      ],
      [
        "Odyssey",
        "As I Lay Dying",
        "The Jungle Book",
        "The Girl with the Dragon Tattoo"
>>>>>>> bbf69696
      ]
    ]
  },
  {
    "rows": [
<<<<<<< HEAD
      "1960s",
      "2010s",
      "Adventure Stories",
      "Thriller Stories"
    ],
    "cols": [
      "Contemporary Literature",
      "Ends with ION",
      "Movies featuring Kurt Russell",
      "Series"
    ],
    "words": [
      [
        "The Bell Jar",
        "Bay of Pigs Invasion",
        "The Fox and the Hound",
        "The Man in the High Castle"
      ],
      [
        "Colorless Tsukuru Tazaki",
        "Red Dead Redemption",
        "The Hateful Eight",
        "Death's End"
      ],
      [
        "Lord of the Flies",
        "National Lampoon's Christmas Vacation",
        "Stargate",
        "Bill & Ted's Bogus Journey"
      ],
      [
        "1Q84",
        "The French Connection",
        "Escape from New York",
        "Kill Bill: Volume 1"
=======
      "2010s",
      "Assassination of Archduke Franz Ferdinand",
      "Assassination of JFK",
      "Things Roman"
    ],
    "cols": [
      "Assassins",
      "Cities",
      "Dates",
      "National Leaders"
    ],
    "words": [
      [
        "Arya Stark",
        "Fukushima",
        "11/22/63",
        "Obama"
      ],
      [
        "Gavrilo Princip",
        "Sarajevo",
        "June 28th, 1914",
        "Archduke Franz Ferdinand"
      ],
      [
        "Lee Harvey Oswald",
        "Dallas",
        "November 22nd, 1963",
        "Kennedy"
      ],
      [
        "Narcissus the Wrestler",
        "Constantinople",
        "Ides of March",
        "Marcus Aurelius"
>>>>>>> bbf69696
      ]
    ]
  }
]<|MERGE_RESOLUTION|>--- conflicted
+++ resolved
@@ -2241,7 +2241,86 @@
   },
   {
     "rows": [
-<<<<<<< HEAD
+      "1950s",
+      "2020s",
+      "Best Picture Winners",
+      "Books"
+    ],
+    "cols": [
+      "Civilian Ships",
+      "Ends with ING",
+      "Musical Films",
+      "Thriller Films"
+    ],
+    "words": [
+      [
+        "Andrea Doria",
+        "The Mau Mau Uprising",
+        "Singin' in the Rain",
+        "Rear Window"
+      ],
+      [
+        "Wonder",
+        "Elden Ring",
+        "Tick, Tick... Boom!",
+        "Tenet"
+      ],
+      [
+        "Titanic",
+        "The Lord of the Rings: The Return of the King",
+        "Chicago",
+        "Parasite"
+      ],
+      [
+        "Odyssey",
+        "As I Lay Dying",
+        "The Jungle Book",
+        "The Girl with the Dragon Tattoo"
+      ]
+    ]
+  },
+  {
+    "rows": [
+      "2010s",
+      "Assassination of Archduke Franz Ferdinand",
+      "Assassination of JFK",
+      "Things Roman"
+    ],
+    "cols": [
+      "Assassins",
+      "Cities",
+      "Dates",
+      "National Leaders"
+    ],
+    "words": [
+      [
+        "Arya Stark",
+        "Fukushima",
+        "11/22/63",
+        "Obama"
+      ],
+      [
+        "Gavrilo Princip",
+        "Sarajevo",
+        "June 28th, 1914",
+        "Archduke Franz Ferdinand"
+      ],
+      [
+        "Lee Harvey Oswald",
+        "Dallas",
+        "November 22nd, 1963",
+        "Kennedy"
+      ],
+      [
+        "Narcissus the Wrestler",
+        "Constantinople",
+        "Ides of March",
+        "Marcus Aurelius"
+      ]
+    ]
+  },
+  {
+    "rows": [
       "1930s",
       "Fictional People",
       "Movies featuring Emily Blunt",
@@ -2317,49 +2396,11 @@
         "Paracelsus",
         "Matterhorn",
         "Bobsled"
-=======
-      "1950s",
-      "2020s",
-      "Best Picture Winners",
-      "Books"
-    ],
-    "cols": [
-      "Civilian Ships",
-      "Ends with ING",
-      "Musical Films",
-      "Thriller Films"
-    ],
-    "words": [
-      [
-        "Andrea Doria",
-        "The Mau Mau Uprising",
-        "Singin' in the Rain",
-        "Rear Window"
-      ],
-      [
-        "Wonder",
-        "Elden Ring",
-        "Tick, Tick... Boom!",
-        "Tenet"
-      ],
-      [
-        "Titanic",
-        "The Lord of the Rings: The Return of the King",
-        "Chicago",
-        "Parasite"
-      ],
-      [
-        "Odyssey",
-        "As I Lay Dying",
-        "The Jungle Book",
-        "The Girl with the Dragon Tattoo"
->>>>>>> bbf69696
-      ]
-    ]
-  },
-  {
-    "rows": [
-<<<<<<< HEAD
+      ]
+    ]
+  },
+  {
+    "rows": [
       "1960s",
       "2010s",
       "Adventure Stories",
@@ -2395,43 +2436,6 @@
         "The French Connection",
         "Escape from New York",
         "Kill Bill: Volume 1"
-=======
-      "2010s",
-      "Assassination of Archduke Franz Ferdinand",
-      "Assassination of JFK",
-      "Things Roman"
-    ],
-    "cols": [
-      "Assassins",
-      "Cities",
-      "Dates",
-      "National Leaders"
-    ],
-    "words": [
-      [
-        "Arya Stark",
-        "Fukushima",
-        "11/22/63",
-        "Obama"
-      ],
-      [
-        "Gavrilo Princip",
-        "Sarajevo",
-        "June 28th, 1914",
-        "Archduke Franz Ferdinand"
-      ],
-      [
-        "Lee Harvey Oswald",
-        "Dallas",
-        "November 22nd, 1963",
-        "Kennedy"
-      ],
-      [
-        "Narcissus the Wrestler",
-        "Constantinople",
-        "Ides of March",
-        "Marcus Aurelius"
->>>>>>> bbf69696
       ]
     ]
   }
